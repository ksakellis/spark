package spark.api.python

import java.io._
import java.net._
import java.util.{List => JList, ArrayList => JArrayList, Collections}

import scala.collection.JavaConversions._
import scala.io.Source

import spark.api.java.{JavaSparkContext, JavaPairRDD, JavaRDD}
import spark.broadcast.Broadcast
import spark._
import spark.rdd.PipedRDD


private[spark] class PythonRDD[T: ClassManifest](
<<<<<<< HEAD
  parent: RDD[T],
  command: Seq[String],
  envVars: java.util.Map[String, String],
  preservePartitoning: Boolean,
  pythonExec: String,
  broadcastVars: java.util.List[Broadcast[Array[Byte]]])
  extends RDD[Array[Byte]](parent) {
=======
    parent: RDD[T],
    command: Seq[String],
    envVars: java.util.Map[String, String],
    preservePartitoning: Boolean,
    pythonExec: String,
    broadcastVars: JList[Broadcast[Array[Byte]]],
    accumulator: Accumulator[JList[Array[Byte]]])
  extends RDD[Array[Byte]](parent.context) {
>>>>>>> 9f54d7e1

  // Similar to Runtime.exec(), if we are given a single string, split it into words
  // using a standard StringTokenizer (i.e. by spaces)
  def this(parent: RDD[T], command: String, envVars: java.util.Map[String, String],
      preservePartitoning: Boolean, pythonExec: String,
      broadcastVars: JList[Broadcast[Array[Byte]]],
      accumulator: Accumulator[JList[Array[Byte]]]) =
    this(parent, PipedRDD.tokenize(command), envVars, preservePartitoning, pythonExec,
      broadcastVars, accumulator)

  override def getSplits = parent.splits

  override val partitioner = if (preservePartitoning) parent.partitioner else None

  override def compute(split: Split, context: TaskContext): Iterator[Array[Byte]] = {
    val SPARK_HOME = new ProcessBuilder().environment().get("SPARK_HOME")

    val pb = new ProcessBuilder(Seq(pythonExec, SPARK_HOME + "/python/pyspark/worker.py"))
    // Add the environmental variables to the process.
    val currentEnvVars = pb.environment()

    for ((variable, value) <- envVars) {
      currentEnvVars.put(variable, value)
    }

    val proc = pb.start()
    val env = SparkEnv.get

    // Start a thread to print the process's stderr to ours
    new Thread("stderr reader for " + command) {
      override def run() {
        for (line <- Source.fromInputStream(proc.getErrorStream).getLines) {
          System.err.println(line)
        }
      }
    }.start()

    // Start a thread to feed the process input from our parent's iterator
    new Thread("stdin writer for " + command) {
      override def run() {
        SparkEnv.set(env)
        val out = new PrintWriter(proc.getOutputStream)
        val dOut = new DataOutputStream(proc.getOutputStream)
        // Split index
        dOut.writeInt(split.index)
        // Broadcast variables
        dOut.writeInt(broadcastVars.length)
        for (broadcast <- broadcastVars) {
          dOut.writeLong(broadcast.id)
          dOut.writeInt(broadcast.value.length)
          dOut.write(broadcast.value)
          dOut.flush()
        }
        // Serialized user code
        for (elem <- command) {
          out.println(elem)
        }
        out.flush()
        // Data values
        for (elem <- parent.iterator(split, context)) {
          PythonRDD.writeAsPickle(elem, dOut)
        }
        dOut.flush()
        out.flush()
        proc.getOutputStream.close()
      }
    }.start()

    // Return an iterator that read lines from the process's stdout
    val stream = new DataInputStream(proc.getInputStream)
    return new Iterator[Array[Byte]] {
      def next(): Array[Byte] = {
        val obj = _nextObj
        _nextObj = read()
        obj
      }

      private def read(): Array[Byte] = {
        try {
          val length = stream.readInt()
          if (length != -1) {
            val obj = new Array[Byte](length)
            stream.readFully(obj)
            obj
          } else {
            // We've finished the data section of the output, but we can still read some
            // accumulator updates; let's do that, breaking when we get EOFException
            while (true) {
              val len2 = stream.readInt()
              val update = new Array[Byte](len2)
              stream.readFully(update)
              accumulator += Collections.singletonList(update)
            }
            new Array[Byte](0)
          }
        } catch {
          case eof: EOFException => {
            val exitStatus = proc.waitFor()
            if (exitStatus != 0) {
              throw new Exception("Subprocess exited with status " + exitStatus)
            }
            new Array[Byte](0)
          }
          case e => throw e
        }
      }

      var _nextObj = read()

      def hasNext = _nextObj.length != 0
    }
  }

  override def checkpoint() { }

  val asJavaRDD : JavaRDD[Array[Byte]] = JavaRDD.fromRDD(this)
}

/**
 * Form an RDD[(Array[Byte], Array[Byte])] from key-value pairs returned from Python.
 * This is used by PySpark's shuffle operations.
 */
private class PairwiseRDD(prev: RDD[Array[Byte]]) extends
  RDD[(Array[Byte], Array[Byte])](prev) {
  override def getSplits = prev.splits
  override def compute(split: Split, context: TaskContext) =
    prev.iterator(split, context).grouped(2).map {
      case Seq(a, b) => (a, b)
      case x          => throw new Exception("PairwiseRDD: unexpected value: " + x)
    }
  override def checkpoint() { }
  val asJavaPairRDD : JavaPairRDD[Array[Byte], Array[Byte]] = JavaPairRDD.fromRDD(this)
}

private[spark] object PythonRDD {

  /** Strips the pickle PROTO and STOP opcodes from the start and end of a pickle */
  def stripPickle(arr: Array[Byte]) : Array[Byte] = {
    arr.slice(2, arr.length - 1)
  }

  /**
   * Write strings, pickled Python objects, or pairs of pickled objects to a data output stream.
   * The data format is a 32-bit integer representing the pickled object's length (in bytes),
   * followed by the pickled data.
   *
   * Pickle module:
   *
   *    http://docs.python.org/2/library/pickle.html
   *
   * The pickle protocol is documented in the source of the `pickle` and `pickletools` modules:
   *
   *    http://hg.python.org/cpython/file/2.6/Lib/pickle.py
   *    http://hg.python.org/cpython/file/2.6/Lib/pickletools.py
   *
   * @param elem the object to write
   * @param dOut a data output stream
   */
  def writeAsPickle(elem: Any, dOut: DataOutputStream) {
    if (elem.isInstanceOf[Array[Byte]]) {
      val arr = elem.asInstanceOf[Array[Byte]]
      dOut.writeInt(arr.length)
      dOut.write(arr)
    } else if (elem.isInstanceOf[scala.Tuple2[Array[Byte], Array[Byte]]]) {
      val t = elem.asInstanceOf[scala.Tuple2[Array[Byte], Array[Byte]]]
      val length = t._1.length + t._2.length - 3 - 3 + 4  // stripPickle() removes 3 bytes
      dOut.writeInt(length)
      dOut.writeByte(Pickle.PROTO)
      dOut.writeByte(Pickle.TWO)
      dOut.write(PythonRDD.stripPickle(t._1))
      dOut.write(PythonRDD.stripPickle(t._2))
      dOut.writeByte(Pickle.TUPLE2)
      dOut.writeByte(Pickle.STOP)
    } else if (elem.isInstanceOf[String]) {
      // For uniformity, strings are wrapped into Pickles.
      val s = elem.asInstanceOf[String].getBytes("UTF-8")
      val length = 2 + 1 + 4 + s.length + 1
      dOut.writeInt(length)
      dOut.writeByte(Pickle.PROTO)
      dOut.writeByte(Pickle.TWO)
      dOut.write(Pickle.BINUNICODE)
      dOut.writeInt(Integer.reverseBytes(s.length))
      dOut.write(s)
      dOut.writeByte(Pickle.STOP)
    } else {
      throw new Exception("Unexpected RDD type")
    }
  }

  def readRDDFromPickleFile(sc: JavaSparkContext, filename: String, parallelism: Int) :
  JavaRDD[Array[Byte]] = {
    val file = new DataInputStream(new FileInputStream(filename))
    val objs = new collection.mutable.ArrayBuffer[Array[Byte]]
    try {
      while (true) {
        val length = file.readInt()
        val obj = new Array[Byte](length)
        file.readFully(obj)
        objs.append(obj)
      }
    } catch {
      case eof: EOFException => {}
      case e => throw e
    }
    JavaRDD.fromRDD(sc.sc.parallelize(objs, parallelism))
  }

  def writeIteratorToPickleFile[T](items: java.util.Iterator[T], filename: String) {
    val file = new DataOutputStream(new FileOutputStream(filename))
    for (item <- items) {
      writeAsPickle(item, file)
    }
    file.close()
  }

  def takePartition[T](rdd: RDD[T], partition: Int): java.util.Iterator[T] =
    rdd.context.runJob(rdd, ((x: Iterator[T]) => x), Seq(partition), true).head
}

private object Pickle {
  val PROTO: Byte = 0x80.toByte
  val TWO: Byte = 0x02.toByte
  val BINUNICODE: Byte = 'X'
  val STOP: Byte = '.'
  val TUPLE2: Byte = 0x86.toByte
  val EMPTY_LIST: Byte = ']'
  val MARK: Byte = '('
  val APPENDS: Byte = 'e'
}

private class ExtractValue extends spark.api.java.function.Function[(Array[Byte],
  Array[Byte]), Array[Byte]] {
  override def call(pair: (Array[Byte], Array[Byte])) : Array[Byte] = pair._2
}

private class BytesToString extends spark.api.java.function.Function[Array[Byte], String] {
  override def call(arr: Array[Byte]) : String = new String(arr, "UTF-8")
}

/**
 * Internal class that acts as an `AccumulatorParam` for Python accumulators. Inside, it
 * collects a list of pickled strings that we pass to Python through a socket.
 */
class PythonAccumulatorParam(@transient serverHost: String, serverPort: Int)
  extends AccumulatorParam[JList[Array[Byte]]] {
  
  override def zero(value: JList[Array[Byte]]): JList[Array[Byte]] = new JArrayList

  override def addInPlace(val1: JList[Array[Byte]], val2: JList[Array[Byte]])
      : JList[Array[Byte]] = {
    if (serverHost == null) {
      // This happens on the worker node, where we just want to remember all the updates
      val1.addAll(val2)
      val1
    } else {
      // This happens on the master, where we pass the updates to Python through a socket
      val socket = new Socket(serverHost, serverPort)
      val in = socket.getInputStream
      val out = new DataOutputStream(socket.getOutputStream)
      out.writeInt(val2.size)
      for (array <- val2) {
        out.writeInt(array.length)
        out.write(array)
      }
      out.flush()
      // Wait for a byte from the Python side as an acknowledgement
      val byteRead = in.read()
      if (byteRead == -1) {
        throw new SparkException("EOF reached before Python server acknowledged")
      }
      socket.close()
      null
    }
  }
}<|MERGE_RESOLUTION|>--- conflicted
+++ resolved
@@ -14,15 +14,6 @@
 
 
 private[spark] class PythonRDD[T: ClassManifest](
-<<<<<<< HEAD
-  parent: RDD[T],
-  command: Seq[String],
-  envVars: java.util.Map[String, String],
-  preservePartitoning: Boolean,
-  pythonExec: String,
-  broadcastVars: java.util.List[Broadcast[Array[Byte]]])
-  extends RDD[Array[Byte]](parent) {
-=======
     parent: RDD[T],
     command: Seq[String],
     envVars: java.util.Map[String, String],
@@ -30,8 +21,7 @@
     pythonExec: String,
     broadcastVars: JList[Broadcast[Array[Byte]]],
     accumulator: Accumulator[JList[Array[Byte]]])
-  extends RDD[Array[Byte]](parent.context) {
->>>>>>> 9f54d7e1
+  extends RDD[Array[Byte]](parent) {
 
   // Similar to Runtime.exec(), if we are given a single string, split it into words
   // using a standard StringTokenizer (i.e. by spaces)
